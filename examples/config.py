--- conflicted
+++ resolved
@@ -79,7 +79,6 @@
                 'XF:31IDA-BI{Dev:6}E-I',
                 ]
 
-<<<<<<< HEAD
 ad_plugins = {'image': ['image1:', ],
               'roi': ['ROI1:', 'ROI2:', 'ROI3:', 'ROI4:'],
               'file': ['netCDF1:', 'TIFF1:', 'JPEG1:', 'Nexus1:', 'HDF1:', 'Magick1:', ],
@@ -96,7 +95,6 @@
                      'cam': ['cam2:', ],
                      }
                     ]
-=======
+
 # this is a real instrument - it is not currently used, but be cautious!
-scalers = ['XF:23ID2-ES{Sclr:1}']
->>>>>>> bd0e5d8b
+scalers = ['XF:23ID2-ES{Sclr:1}']